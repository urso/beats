// Licensed to Elasticsearch B.V. under one or more contributor
// license agreements. See the NOTICE file distributed with
// this work for additional information regarding copyright
// ownership. Elasticsearch B.V. licenses this file to you under
// the Apache License, Version 2.0 (the "License"); you may
// not use this file except in compliance with the License.
// You may obtain a copy of the License at
//
//     http://www.apache.org/licenses/LICENSE-2.0
//
// Unless required by applicable law or agreed to in writing,
// software distributed under the License is distributed on an
// "AS IS" BASIS, WITHOUT WARRANTIES OR CONDITIONS OF ANY
// KIND, either express or implied.  See the License for the
// specific language governing permissions and limitations
// under the License.

package prometheus

import (
	"math"
	"strconv"
	"strings"

	"github.com/elastic/beats/libbeat/common"

	dto "github.com/prometheus/client_model/go"
)

// MetricMap defines the mapping from Prometheus metric to a Metricbeat field
type MetricMap interface {
	// GetOptions returns the list of metric options
	GetOptions() []MetricOption

	// GetField returns the resulting field name
	GetField() string

	// GetValue returns the resulting value
	GetValue(m *dto.Metric) interface{}
}

// MetricOption adds settings to Metric objects behavior
type MetricOption interface {
	// Process a tuple of field, value and labels from a metric, return the same tuple updated
	Process(field string, value interface{}, labels common.MapStr) (string, interface{}, common.MapStr)
}

// OpFilter only processes metrics matching the given filter
func OpFilter(filter map[string]string) MetricOption {
	return opFilter{
		labels: filter,
	}
}

// OpLowercaseValue lowercases the value if it's a string
func OpLowercaseValue() MetricOption {
	return opLowercaseValue{}
}

// OpMultiplyBuckets multiplies bucket labels in histograms, useful to change units
func OpMultiplyBuckets(multiplier float64) MetricOption {
	return opMultiplyBuckets{
		multiplier: multiplier,
	}
}

// Metric directly maps a Prometheus metric to a Metricbeat field
func Metric(field string, options ...MetricOption) MetricMap {
	return &commonMetric{
		field:   field,
		options: options,
	}
}

// KeywordMetric maps a Prometheus metric to a Metricbeat field, stores the
// given keyword when source metric value is 1
func KeywordMetric(field, keyword string, options ...MetricOption) MetricMap {
	return &keywordMetric{
		commonMetric{
			field:   field,
			options: options,
		},
		keyword,
	}
}

// BooleanMetric maps a Prometheus metric to a Metricbeat field of bool type
func BooleanMetric(field string, options ...MetricOption) MetricMap {
	return &booleanMetric{
		commonMetric{
			field:   field,
			options: options,
		},
	}
}

// LabelMetric maps a Prometheus metric to a Metricbeat field, stores the value
// of a given label on it if the gauge value is 1
func LabelMetric(field, label string, options ...MetricOption) MetricMap {
	return &labelMetric{
		commonMetric{
			field:   field,
			options: options,
		},
		label,
	}
}

// InfoMetric obtains info labels from the given metric and puts them
// into events matching all the key labels present in the metric
func InfoMetric(options ...MetricOption) MetricMap {
	return &infoMetric{
		commonMetric{
			options: options,
		},
	}
}

type commonMetric struct {
	field   string
	options []MetricOption
}

// GetOptions returns the list of metric options
func (m *commonMetric) GetOptions() []MetricOption {
	return m.options
}

// GetField returns the resulting field name
func (m *commonMetric) GetField() string {
	return m.field
}

// GetValue returns the resulting value
func (m *commonMetric) GetValue(metric *dto.Metric) interface{} {
	counter := metric.GetCounter()
	if counter != nil {
		return int64(counter.GetValue())
	}

	gauge := metric.GetGauge()
	if gauge != nil {
		return gauge.GetValue()
	}

	summary := metric.GetSummary()
	if summary != nil {
		value := common.MapStr{}
		value["sum"] = summary.GetSampleSum()
		value["count"] = summary.GetSampleCount()

		quantiles := summary.GetQuantile()
		percentileMap := common.MapStr{}
		for _, quantile := range quantiles {
			if !math.IsNaN(quantile.GetValue()) {
				key := strconv.FormatFloat((100 * quantile.GetQuantile()), 'f', -1, 64)
				percentileMap[key] = quantile.GetValue()
			}

		}

		if len(percentileMap) != 0 {
			value["percentile"] = percentileMap
		}

		return value
	}

	histogram := metric.GetHistogram()
	if histogram != nil {
		value := common.MapStr{}
		value["sum"] = histogram.GetSampleSum()
		value["count"] = histogram.GetSampleCount()

		buckets := histogram.GetBucket()
		bucketMap := common.MapStr{}
		for _, bucket := range buckets {
			key := strconv.FormatFloat(bucket.GetUpperBound(), 'f', -1, 64)
			bucketMap[key] = bucket.GetCumulativeCount()
		}

		if len(bucketMap) != 0 {
			value["bucket"] = bucketMap
		}

		return value
	}

	// Other types are not supported here
	return nil
}

type keywordMetric struct {
	commonMetric
	keyword string
}

// GetValue returns the resulting value
func (m *keywordMetric) GetValue(metric *dto.Metric) interface{} {
	if gauge := metric.GetGauge(); gauge != nil && gauge.GetValue() == 1 {
		return m.keyword
	}
	return nil
}

type booleanMetric struct {
	commonMetric
}

// GetValue returns the resulting value
func (m *booleanMetric) GetValue(metric *dto.Metric) interface{} {
	if gauge := metric.GetGauge(); gauge != nil {
		return gauge.GetValue() == 1
	}
	return nil
}

type labelMetric struct {
	commonMetric
	label string
}

// GetValue returns the resulting value
func (m *labelMetric) GetValue(metric *dto.Metric) interface{} {
	if gauge := metric.GetGauge(); gauge != nil && gauge.GetValue() == 1 {
		return getLabel(metric, m.label)
	}
	return nil
}

func getLabel(metric *dto.Metric, name string) string {
	for _, label := range metric.GetLabel() {
		if label.GetName() == name {
			return label.GetValue()
		}
	}
	return ""
}

type infoMetric struct {
	commonMetric
}

// GetValue returns the resulting value
func (m *infoMetric) GetValue(metric *dto.Metric) interface{} {
	return ""
}

// GetField returns the resulting field name
func (m *infoMetric) GetField() string {
	return ""
}

type opFilter struct {
	labels map[string]string
}

// Process will return nil if labels don't match the filter
func (o opFilter) Process(field string, value interface{}, labels common.MapStr) (string, interface{}, common.MapStr) {
	for k, v := range o.labels {
		if labels[k] != v {
			return "", nil, nil
		}
	}
	return field, value, labels
}

type opLowercaseValue struct{}

// Process will lowercase the given value if it's a string
func (o opLowercaseValue) Process(field string, value interface{}, labels common.MapStr) (string, interface{}, common.MapStr) {
	if val, ok := value.(string); ok {
		value = strings.ToLower(val)
	}
	return field, value, labels
}

type opMultiplyBuckets struct {
	multiplier float64
}

// Process will multiply the bucket labels if it is an histogram with numeric labels
func (o opMultiplyBuckets) Process(field string, value interface{}, labels common.MapStr) (string, interface{}, common.MapStr) {
	histogram, ok := value.(common.MapStr)
	if !ok {
		return field, value, labels
	}
	bucket, ok := histogram["bucket"].(common.MapStr)
	if !ok {
		return field, value, labels
	}
<<<<<<< HEAD
=======
	sum, ok := histogram["sum"].(float64)
	if !ok {
		return field, value, labels
	}
>>>>>>> de955be0
	multiplied := common.MapStr{}
	for k, v := range bucket {
		if f, err := strconv.ParseFloat(k, 64); err == nil {
			key := strconv.FormatFloat(f*o.multiplier, 'f', -1, 64)
			multiplied[key] = v
		} else {
			multiplied[k] = v
		}
	}
	histogram["bucket"] = multiplied
<<<<<<< HEAD
=======
	histogram["sum"] = sum * o.multiplier
>>>>>>> de955be0
	return field, histogram, labels
}<|MERGE_RESOLUTION|>--- conflicted
+++ resolved
@@ -289,13 +289,10 @@
 	if !ok {
 		return field, value, labels
 	}
-<<<<<<< HEAD
-=======
 	sum, ok := histogram["sum"].(float64)
 	if !ok {
 		return field, value, labels
 	}
->>>>>>> de955be0
 	multiplied := common.MapStr{}
 	for k, v := range bucket {
 		if f, err := strconv.ParseFloat(k, 64); err == nil {
@@ -306,9 +303,6 @@
 		}
 	}
 	histogram["bucket"] = multiplied
-<<<<<<< HEAD
-=======
 	histogram["sum"] = sum * o.multiplier
->>>>>>> de955be0
 	return field, histogram, labels
 }
// Licensed to Elasticsearch B.V. under one or more contributor
// license agreements. See the NOTICE file distributed with
// this work for additional information regarding copyright
// ownership. Elasticsearch B.V. licenses this file to you under
// the Apache License, Version 2.0 (the "License"); you may
// not use this file except in compliance with the License.
// You may obtain a copy of the License at
//
//     http://www.apache.org/licenses/LICENSE-2.0
//
// Unless required by applicable law or agreed to in writing,
// software distributed under the License is distributed on an
// "AS IS" BASIS, WITHOUT WARRANTIES OR CONDITIONS OF ANY
// KIND, either express or implied.  See the License for the
// specific language governing permissions and limitations
// under the License.

package cmd

import (
	"flag"

	"github.com/spf13/pflag"

	"github.com/elastic/beats/v7/libbeat/cmd"
	"github.com/elastic/beats/v7/libbeat/cmd/instance"
	"github.com/elastic/beats/v7/libbeat/common"
	"github.com/elastic/beats/v7/libbeat/publisher/processing"

	"github.com/elastic/beats/v7/metricbeat/beater"
	"github.com/elastic/beats/v7/metricbeat/cmd/test"

	// import modules
	_ "github.com/elastic/beats/v7/metricbeat/include"
	_ "github.com/elastic/beats/v7/metricbeat/include/fields"

	// Import processors.
	_ "github.com/elastic/beats/v7/libbeat/processors/script"
)

const (
	// Name of the beat
	Name = "metricbeat"

	// ecsVersion specifies the version of ECS that this beat is implementing.
	ecsVersion = "1.9.0"
)

<<<<<<< HEAD
// RootCmd creates the to handle beats cli
func RootCmd(opts ...beater.Option) *cmd.BeatsRootCmd {
	var RootCmd *cmd.BeatsRootCmd
=======
// RootCmd to handle beats cli
var RootCmd *cmd.BeatsRootCmd

// withECSVersion is a modifier that adds ecs.version to events.
var withECSVersion = processing.WithFields(common.MapStr{
	"ecs": common.MapStr{
		"version": ecsVersion,
	},
})

// MetricbeatSettings contains the default settings for metricbeat
func MetricbeatSettings() instance.Settings {
>>>>>>> a1c768e0
	var runFlags = pflag.NewFlagSet(Name, pflag.ExitOnError)
	runFlags.AddGoFlag(flag.CommandLine.Lookup("system.hostfs"))
	return instance.Settings{
		RunFlags:      runFlags,
		Name:          Name,
		HasDashboards: true,
		Processing:    processing.MakeDefaultSupport(true, withECSVersion, processing.WithHost, processing.WithAgentMeta()),
	}
<<<<<<< HEAD
	RootCmd = cmd.GenRootCmdWithSettings(beater.DefaultCreator(opts...), settings)
	RootCmd.AddCommand(cmd.GenModulesCmd(Name, "", BuildModulesManager))
	RootCmd.TestCmd.AddCommand(test.GenTestModulesCmd(Name, "", beater.DefaultTestModulesCreator()))
	return RootCmd
=======
}

// Initialize initializes the entrypoint commands for metricbeat
func Initialize(settings instance.Settings) *cmd.BeatsRootCmd {
	rootCmd := cmd.GenRootCmdWithSettings(beater.DefaultCreator(), settings)
	rootCmd.AddCommand(cmd.GenModulesCmd(Name, "", BuildModulesManager))
	rootCmd.TestCmd.AddCommand(test.GenTestModulesCmd(Name, "", beater.DefaultTestModulesCreator()))
	return rootCmd
}

func init() {
	RootCmd = Initialize(MetricbeatSettings())
>>>>>>> a1c768e0
}<|MERGE_RESOLUTION|>--- conflicted
+++ resolved
@@ -46,24 +46,21 @@
 	ecsVersion = "1.9.0"
 )
 
-<<<<<<< HEAD
 // RootCmd creates the to handle beats cli
 func RootCmd(opts ...beater.Option) *cmd.BeatsRootCmd {
-	var RootCmd *cmd.BeatsRootCmd
-=======
-// RootCmd to handle beats cli
-var RootCmd *cmd.BeatsRootCmd
+	// MetricbeatSettings contains the default settings for metricbeat
+	return Initialize(MetricbeatSettings(), opts...)
+}
 
-// withECSVersion is a modifier that adds ecs.version to events.
-var withECSVersion = processing.WithFields(common.MapStr{
-	"ecs": common.MapStr{
-		"version": ecsVersion,
-	},
-})
+// Initialize initializes the entrypoint commands for metricbeat
+func Initialize(settings instance.Settings, opts ...beater.Option) *cmd.BeatsRootCmd {
+	rootCmd := cmd.GenRootCmdWithSettings(beater.DefaultCreator(opts...), settings)
+	rootCmd.AddCommand(cmd.GenModulesCmd(Name, "", BuildModulesManager))
+	rootCmd.TestCmd.AddCommand(test.GenTestModulesCmd(Name, "", beater.DefaultTestModulesCreator()))
+	return rootCmd
+}
 
-// MetricbeatSettings contains the default settings for metricbeat
 func MetricbeatSettings() instance.Settings {
->>>>>>> a1c768e0
 	var runFlags = pflag.NewFlagSet(Name, pflag.ExitOnError)
 	runFlags.AddGoFlag(flag.CommandLine.Lookup("system.hostfs"))
 	return instance.Settings{
@@ -72,23 +69,11 @@
 		HasDashboards: true,
 		Processing:    processing.MakeDefaultSupport(true, withECSVersion, processing.WithHost, processing.WithAgentMeta()),
 	}
-<<<<<<< HEAD
-	RootCmd = cmd.GenRootCmdWithSettings(beater.DefaultCreator(opts...), settings)
-	RootCmd.AddCommand(cmd.GenModulesCmd(Name, "", BuildModulesManager))
-	RootCmd.TestCmd.AddCommand(test.GenTestModulesCmd(Name, "", beater.DefaultTestModulesCreator()))
-	return RootCmd
-=======
 }
 
-// Initialize initializes the entrypoint commands for metricbeat
-func Initialize(settings instance.Settings) *cmd.BeatsRootCmd {
-	rootCmd := cmd.GenRootCmdWithSettings(beater.DefaultCreator(), settings)
-	rootCmd.AddCommand(cmd.GenModulesCmd(Name, "", BuildModulesManager))
-	rootCmd.TestCmd.AddCommand(test.GenTestModulesCmd(Name, "", beater.DefaultTestModulesCreator()))
-	return rootCmd
-}
-
-func init() {
-	RootCmd = Initialize(MetricbeatSettings())
->>>>>>> a1c768e0
-}+// withECSVersion is a modifier that adds ecs.version to events.
+var withECSVersion = processing.WithFields(common.MapStr{
+	"ecs": common.MapStr{
+		"version": ecsVersion,
+	},
+})
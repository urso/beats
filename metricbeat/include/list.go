/*
Package include imports all Module and MetricSet packages so that they register
their factories with the global registry. This package can be imported in the
main package to automatically register all of the standard supported Metricbeat
modules.
*/
package include

import (
	// Every module and metricset must be added here so that they can register
	// themselves.
	_ "github.com/elastic/beats/metricbeat/module/apache"
	_ "github.com/elastic/beats/metricbeat/module/apache/status"
	_ "github.com/elastic/beats/metricbeat/module/mysql"
	_ "github.com/elastic/beats/metricbeat/module/mysql/status"
	_ "github.com/elastic/beats/metricbeat/module/redis"
	_ "github.com/elastic/beats/metricbeat/module/redis/info"
<<<<<<< HEAD
)
=======

	// System module and metricsets
	_ "github.com/elastic/beats/metricbeat/module/system"
	_ "github.com/elastic/beats/metricbeat/module/system/cpu"
	_ "github.com/elastic/beats/metricbeat/module/system/memory"
)

func ListAll() {
	logp.Debug("beat", "Registered Modules and Metrics")
	for module := range helper.Registry.Modulers {
		for metricset := range helper.Registry.MetricSeters[module] {
			logp.Debug("metricbeat", "Registred: Module: %v, MetricSet: %v", module, metricset)
		}
	}
}
>>>>>>> f3daef57
<|MERGE_RESOLUTION|>--- conflicted
+++ resolved
@@ -15,22 +15,9 @@
 	_ "github.com/elastic/beats/metricbeat/module/mysql/status"
 	_ "github.com/elastic/beats/metricbeat/module/redis"
 	_ "github.com/elastic/beats/metricbeat/module/redis/info"
-<<<<<<< HEAD
-)
-=======
 
 	// System module and metricsets
 	_ "github.com/elastic/beats/metricbeat/module/system"
 	_ "github.com/elastic/beats/metricbeat/module/system/cpu"
 	_ "github.com/elastic/beats/metricbeat/module/system/memory"
-)
-
-func ListAll() {
-	logp.Debug("beat", "Registered Modules and Metrics")
-	for module := range helper.Registry.Modulers {
-		for metricset := range helper.Registry.MetricSeters[module] {
-			logp.Debug("metricbeat", "Registred: Module: %v, MetricSet: %v", module, metricset)
-		}
-	}
-}
->>>>>>> f3daef57
+)
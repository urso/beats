// Licensed to Elasticsearch B.V. under one or more contributor
// license agreements. See the NOTICE file distributed with
// this work for additional information regarding copyright
// ownership. Elasticsearch B.V. licenses this file to you under
// the Apache License, Version 2.0 (the "License"); you may
// not use this file except in compliance with the License.
// You may obtain a copy of the License at
//
//     http://www.apache.org/licenses/LICENSE-2.0
//
// Unless required by applicable law or agreed to in writing,
// software distributed under the License is distributed on an
// "AS IS" BASIS, WITHOUT WARRANTIES OR CONDITIONS OF ANY
// KIND, either express or implied.  See the License for the
// specific language governing permissions and limitations
// under the License.

package beat

import (
	"time"

	"github.com/elastic/beats/v7/libbeat/common"
)

// Pipeline provides access to libbeat event publishing by creating a Client
// instance.
type Pipeline interface {
<<<<<<< HEAD
	PipelineConnector
}

// PipelineConnector creates a publishing Client. This is typically backed by a Pipeline.
type PipelineConnector interface {
=======
>>>>>>> 2bd702c5
	ConnectWith(ClientConfig) (Client, error)
	Connect() (Client, error)
}

type PipelineConnector = Pipeline

// Client holds a connection to the beats publisher pipeline
type Client interface {
	Publish(Event)
	PublishAll([]Event)
	Close() error
}

// ClientConfig defines common configuration options one can pass to
// Pipeline.ConnectWith to control the clients behavior and provide ACK support.
type ClientConfig struct {
	PublishMode PublishMode

	Processing ProcessingConfig

	CloseRef CloseRef

	// WaitClose sets the maximum duration to wait on ACK, if client still has events
	// active non-acknowledged events in the publisher pipeline.
	// WaitClose is only effective if one of ACKCount, ACKEvents and ACKLastEvents
	// is configured
	WaitClose time.Duration

	// Configure ACK callback.
	ACKHandler ACKer

	// Events configures callbacks for common client callbacks
	Events ClientEventer
}

// ACKer can be registered with a Client when connecting to the pipeline.
// The ACKer will be informed when events are added or dropped by the processors,
// and when an event has been ACKed by the outputs.
//
// Due to event publishing and ACKing are asynchronous operations, the
// operations on ACKer are normally executed in different go routines. ACKers
// are required to be multi-threading safe.
type ACKer interface {
	// AddEvent informs the ACKer that a new event has been send to the client.
	// AddEvent is called after the processors have handled the event. If the
	// event has been dropped by the processor `published` will be set to true.
	// This allows the ACKer to do some bookeeping for dropped events.
	AddEvent(event Event, published bool)

	// ACK Events from the output and pipeline queue are forwarded to ACKEvents.
	// The number of reported events only matches the known number of events downstream.
	// ACKers might need to keep track of dropped events by themselves.
	ACKEvents(n int)

	// Close informs the ACKer that the Client used to publish to the pipeline has been closed.
	// No new events should be published anymore. The ACKEvents method still will be actively called
	// as long as there are pending events for the client in the pipeline. The Close signal can be used
	// to supress any ACK event propagation if required.
	// Close might be called from another go-routine than AddEvent and ACKEvents.
	Close()
}

// CloseRef allows users to close the client asynchronously.
// A CloseReg implements a subset of function required for context.Context.
type CloseRef interface {
	Done() <-chan struct{}
	Err() error
}

// ProcessingConfig provides additional event processing settings a client can
// pass to the publisher pipeline on Connect.
type ProcessingConfig struct {
	// EventMetadata configures additional fields/tags to be added to published events.
	EventMetadata common.EventMetadata

	// Meta provides additional meta data to be added to the Meta field in the beat.Event
	// structure.
	Meta common.MapStr

	// Fields provides additional 'global' fields to be added to every event
	Fields common.MapStr

	// DynamicFields provides additional fields to be added to every event, supporting live updates
	DynamicFields *common.MapStrPointer

	// Processors passes additional processor to the client, to be executed before
	// the pipeline processors.
	Processor ProcessorList

	// KeepNull determines whether published events will keep null values or omit them.
	KeepNull bool

	// Disables the addition of host.name if it was enabled for the publisher.
	DisableHost bool

	// Private contains additional information to be passed to the processing
	// pipeline builder.
	Private interface{}
}

// ClientEventer provides access to internal client events.
type ClientEventer interface {
	Closing() // Closing indicates the client is being shutdown next
	Closed()  // Closed indicates the client being fully shutdown

	Published()             // event has been successfully forwarded to the publisher pipeline
	FilteredOut(Event)      // event has been filtered out/dropped by processors
	DroppedOnPublish(Event) // event has been dropped, while waiting for the queue
}

type ProcessorList interface {
	Processor
	All() []Processor
}

// Processor defines the minimal required interface for processor, that can be
// registered with the publisher pipeline.
type Processor interface {
	String() string // print full processor description
	Run(in *Event) (event *Event, err error)
}

// PublishMode enum sets some requirements on the client connection to the beats
// publisher pipeline
type PublishMode uint8

const (
	// DefaultGuarantees are up to the pipeline configuration itself.
	DefaultGuarantees PublishMode = iota

	// OutputChooses mode fully depends on the output and its configuration.
	// Events might be dropped based on the users output configuration.
	// In this mode no events are dropped within the pipeline. Events are only removed
	// after the output has ACKed the events to the pipeline, even if the output
	// did drop the events.
	OutputChooses

	// GuaranteedSend ensures events are retried until acknowledged by the output.
	// Normally guaranteed sending should be used with some client ACK-handling
	// to update state keeping track of the sending status.
	GuaranteedSend

	// DropIfFull drops an event to be send if the pipeline is currently full.
	// This ensures a beats internals can continue processing if the pipeline has
	// filled up. Useful if an event stream must be processed to keep internal
	// state up-to-date.
	DropIfFull
)<|MERGE_RESOLUTION|>--- conflicted
+++ resolved
@@ -26,14 +26,6 @@
 // Pipeline provides access to libbeat event publishing by creating a Client
 // instance.
 type Pipeline interface {
-<<<<<<< HEAD
-	PipelineConnector
-}
-
-// PipelineConnector creates a publishing Client. This is typically backed by a Pipeline.
-type PipelineConnector interface {
-=======
->>>>>>> 2bd702c5
 	ConnectWith(ClientConfig) (Client, error)
 	Connect() (Client, error)
 }

// Licensed to Elasticsearch B.V. under one or more contributor
// license agreements. See the NOTICE file distributed with
// this work for additional information regarding copyright
// ownership. Elasticsearch B.V. licenses this file to you under
// the Apache License, Version 2.0 (the "License"); you may
// not use this file except in compliance with the License.
// You may obtain a copy of the License at
//
//     http://www.apache.org/licenses/LICENSE-2.0
//
// Unless required by applicable law or agreed to in writing,
// software distributed under the License is distributed on an
// "AS IS" BASIS, WITHOUT WARRANTIES OR CONDITIONS OF ANY
// KIND, either express or implied.  See the License for the
// specific language governing permissions and limitations
// under the License.

package memlog

import (
	"fmt"
	"os"
	"path/filepath"
	"sync"

	"github.com/elastic/beats/v7/libbeat/common"
	"github.com/elastic/beats/v7/libbeat/common/transform/typeconv"
	"github.com/elastic/beats/v7/libbeat/logp"
	"github.com/elastic/beats/v7/libbeat/statestore/backend"
)

// store implements an actual memlog based store.
// It holds all key value pairs in memory in a memstore struct.
// All changes to the memstore are logged to the diskstore.
// The store execute a checkpoint operation if the checkpoint predicate
// triggers the operation, or if some error in the update log file has been
// detected by the diskstore.
//
// The store allows only one writer, but multiple concurrent readers.
type store struct {
	lock sync.RWMutex
	disk *diskstore
	mem  memstore
}

// memstore is the in memory key value store
type memstore struct {
	table map[string]entry
}

type entry struct {
	value map[string]interface{}
}

// openStore opens a store from the home path.
// The directory and intermediate directories will be created if it does not exist.
// The open routine loads the full key-value store into memory by first reading the data file and finally applying all outstanding updates
// from the update log file.
// If an error in in the log file is detected, the store opening routine continues from the last known valid state and will trigger a checkpoint
// operation on subsequent writes, also truncating the log file.
// Old data files are scheduled for deletion later.
<<<<<<< HEAD
func openStore(log *logp.Logger, home string, mode os.FileMode, bufSz uint, mustCheckMeta bool, checkpoint CheckpointPredicate) (*store, error) {
=======
func openStore(log *logp.Logger, home string, mode os.FileMode, bufSz uint, ignoreVersionCheck bool, checkpoint CheckpointPredicate) (*store, error) {
>>>>>>> f2d7b515
	fi, err := os.Stat(home)
	if os.IsNotExist(err) {
		err = os.MkdirAll(home, os.ModeDir|0770)
		if err != nil {
			return nil, err
		}

		err = writeMetaFile(home, mode)
		if err != nil {
			return nil, err
		}
	} else if !fi.Mode().IsDir() {
<<<<<<< HEAD
		return nil, fmt.Errorf("'%v' is no directory", home)
=======
		return nil, fmt.Errorf("'%v' is not a directory", home)
>>>>>>> f2d7b515
	} else {
		if err := pathEnsurePermissions(filepath.Join(home, metaFileName), mode); err != nil {
			return nil, fmt.Errorf("failed to update meta file permissions: %w", err)
		}
	}

<<<<<<< HEAD
	if mustCheckMeta {
=======
	if !ignoreVersionCheck {
>>>>>>> f2d7b515
		meta, err := readMetaFile(home)
		if err != nil {
			return nil, err
		}
		if err := checkMeta(meta); err != nil {
			return nil, err
		}
	}

	if err := pathEnsurePermissions(filepath.Join(home, activeDataFileName), mode); err != nil {
		return nil, fmt.Errorf("failed to update active file permissions: %w", err)
	}

	dataFiles, err := listDataFiles(home)
	if err != nil {
		return nil, err
	}
	for _, df := range dataFiles {
		if err := pathEnsurePermissions(df.path, mode); err != nil {
			return nil, fmt.Errorf("failed to update data file permissions: %w", err)
		}
	}
	if err := pathEnsurePermissions(filepath.Join(home, logFileName), mode); err != nil {
		return nil, fmt.Errorf("failed to update log file permissions: %w", err)
	}

	tbl := map[string]entry{}
	var txid uint64
	if L := len(dataFiles); L > 0 {
		active := dataFiles[L-1]
		txid = active.txid
		if err := loadDataFile(active.path, tbl); err != nil {
			return nil, err
		}
	}

	logp.Info("Loading data file of '%v' succeeded. Active transaction id=%v", home, txid)

	var entries uint
	memstore := memstore{tbl}
	txid, entries, err = loadLogFile(&memstore, txid, home)
	logp.Info("Finished loading transaction log file for '%v'. Active transaction id=%v", home, txid)

	if err != nil {
		// Error indicates the log file was incomplete or corrupted.
		// Anyways, we already have the table in a valid state and will
		// continue opening the store from here.
<<<<<<< HEAD
		logp.Warn("Incomplete or corrupted log file in %v. Continue with last known complete and consistend state. Reason: %v", home, err)
=======
		logp.Warn("Incomplete or corrupted log file in %v. Continue with last known complete and consistent state. Reason: %v", home, err)
>>>>>>> f2d7b515
	}

	diskstore, err := newDiskStore(log, home, dataFiles, txid, mode, entries, err != nil, bufSz, checkpoint)
	if err != nil {
		return nil, err
	}

	return &store{
		disk: diskstore,
		mem:  memstore,
	}, nil
}

// Close closes access to the update log file and clears the in memory key
// value store. Access to the store after close can lead to a panic.
func (s *store) Close() error {
	s.lock.Lock()
	defer s.lock.Unlock()
	s.mem = memstore{}
	return s.disk.Close()
}

// Has checks if the key is known. The in memory store does not report any
// errors.
func (s *store) Has(key string) (bool, error) {
	s.lock.RLock()
	defer s.lock.RUnlock()
	return s.mem.Has(key), nil
}

// Get retrieves and decodes the key-value pair into to.
func (s *store) Get(key string, to interface{}) error {
	s.lock.RLock()
	defer s.lock.RUnlock()

	dec := s.mem.Get(key)
	if dec == nil {
		return errKeyUnknown
	}
	return dec.Decode(to)
}

// Set inserts or overwrites a key-value pair.
// If encoding was successful the in-memory state will be updated and a
// set-operation is logged to the diskstore.
func (s *store) Set(key string, value interface{}) error {
	var tmp common.MapStr
	if err := typeconv.Convert(&tmp, value); err != nil {
		return err
	}

	s.lock.Lock()
	defer s.lock.Unlock()

	s.mem.Set(key, tmp)
	return s.logOperation(&opSet{K: key, V: tmp})
}

// Remove removes a key from the in memory store and logs a remove operation to
// the diskstore. The operation does not check if the key exists.
func (s *store) Remove(key string) error {
	s.lock.Lock()
	defer s.lock.Unlock()

	s.mem.Remove(key)
	return s.logOperation(&opRemove{K: key})
}

// lopOperation ensures that the diskstore reflects the recent changes to the
// in memory store by either triggering a checkpoint operations or adding the
// operation type to the update log file.
func (s *store) logOperation(op op) error {
	if s.disk.mustCheckpoint() {
		err := s.disk.WriteCheckpoint(s.mem.table)
		if err != nil {
			// if writing the new checkpoint file failed we try to fallback to
			// appending the log operation.
			// TODO: make append configurable and retry checkpointing with backoff.
			s.disk.LogOperation(op)
		}

		return err
	}

	return s.disk.LogOperation(op)
}

// Each iterates over all key-value pairs in the store.
func (s *store) Each(fn func(string, backend.ValueDecoder) (bool, error)) error {
	s.lock.RLock()
	defer s.lock.RUnlock()

	for k, entry := range s.mem.table {
		cont, err := fn(k, entry)
		if !cont || err != nil {
			return err
		}
	}

	return nil
}

func (m *memstore) Has(key string) bool {
	_, exists := m.table[key]
	return exists
}

func (m *memstore) Get(key string) backend.ValueDecoder {
	entry, exists := m.table[key]
	if !exists {
		return nil
	}
	return entry
}

func (m *memstore) Set(key string, value common.MapStr) {
	m.table[key] = entry{value: value}
}

func (m *memstore) Remove(key string) bool {
	_, exists := m.table[key]
	if !exists {
		return false
	}
	delete(m.table, key)
	return true
}

func (e entry) Decode(to interface{}) error {
	return typeconv.Convert(to, e.value)
}<|MERGE_RESOLUTION|>--- conflicted
+++ resolved
@@ -59,11 +59,7 @@
 // If an error in in the log file is detected, the store opening routine continues from the last known valid state and will trigger a checkpoint
 // operation on subsequent writes, also truncating the log file.
 // Old data files are scheduled for deletion later.
-<<<<<<< HEAD
-func openStore(log *logp.Logger, home string, mode os.FileMode, bufSz uint, mustCheckMeta bool, checkpoint CheckpointPredicate) (*store, error) {
-=======
 func openStore(log *logp.Logger, home string, mode os.FileMode, bufSz uint, ignoreVersionCheck bool, checkpoint CheckpointPredicate) (*store, error) {
->>>>>>> f2d7b515
 	fi, err := os.Stat(home)
 	if os.IsNotExist(err) {
 		err = os.MkdirAll(home, os.ModeDir|0770)
@@ -76,22 +72,14 @@
 			return nil, err
 		}
 	} else if !fi.Mode().IsDir() {
-<<<<<<< HEAD
-		return nil, fmt.Errorf("'%v' is no directory", home)
-=======
 		return nil, fmt.Errorf("'%v' is not a directory", home)
->>>>>>> f2d7b515
 	} else {
 		if err := pathEnsurePermissions(filepath.Join(home, metaFileName), mode); err != nil {
 			return nil, fmt.Errorf("failed to update meta file permissions: %w", err)
 		}
 	}
 
-<<<<<<< HEAD
-	if mustCheckMeta {
-=======
 	if !ignoreVersionCheck {
->>>>>>> f2d7b515
 		meta, err := readMetaFile(home)
 		if err != nil {
 			return nil, err
@@ -139,11 +127,7 @@
 		// Error indicates the log file was incomplete or corrupted.
 		// Anyways, we already have the table in a valid state and will
 		// continue opening the store from here.
-<<<<<<< HEAD
-		logp.Warn("Incomplete or corrupted log file in %v. Continue with last known complete and consistend state. Reason: %v", home, err)
-=======
 		logp.Warn("Incomplete or corrupted log file in %v. Continue with last known complete and consistent state. Reason: %v", home, err)
->>>>>>> f2d7b515
 	}
 
 	diskstore, err := newDiskStore(log, home, dataFiles, txid, mode, entries, err != nil, bufSz, checkpoint)

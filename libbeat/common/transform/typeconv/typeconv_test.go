--- conflicted
+++ resolved
@@ -126,7 +126,6 @@
 		require.NoError(t, err)
 		assert.Equal(t, v.Timestamp.Format(time.RFC3339Nano), ts.Format(time.RFC3339Nano))
 	})
-<<<<<<< HEAD
 
 	t.Run("complex with intermediate value", func(t *testing.T) {
 		type checkpoint struct {
@@ -180,7 +179,14 @@
 		assert.Equal(t, uint64(1588281836441904), cp.RealtimeTimestamp)
 		assert.Equal(t, uint64(24881645756), cp.MonotonicTimestamp)
 	})
-=======
+}
+
+func testDecodeTimestamp(t *testing.T, a, b uint64) time.Time {
+	ts, err := bitsToTimestamp(a, b)
+	if err != nil {
+		t.Fatal(err)
+	}
+	return ts
 }
 
 func TestComplexExampleWithIntermediateConversion(t *testing.T) {
@@ -242,7 +248,6 @@
 		require.Error(t, Convert(&to, 1))
 	})
 
->>>>>>> a6392609
 }
 
 func testDecodeTimestamp(t *testing.T, a, b uint64) time.Time {

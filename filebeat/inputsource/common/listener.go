// Licensed to Elasticsearch B.V. under one or more contributor
// license agreements. See the NOTICE file distributed with
// this work for additional information regarding copyright
// ownership. Elasticsearch B.V. licenses this file to you under
// the Apache License, Version 2.0 (the "License"); you may
// not use this file except in compliance with the License.
// You may obtain a copy of the License at
//
//     http://www.apache.org/licenses/LICENSE-2.0
//
// Unless required by applicable law or agreed to in writing,
// software distributed under the License is distributed on an
// "AS IS" BASIS, WITHOUT WARRANTIES OR CONDITIONS OF ANY
// KIND, either express or implied.  See the License for the
// specific language governing permissions and limitations
// under the License.

package common

import (
	"bufio"
	"bytes"
	"context"
	"net"
	"strings"
	"sync"

	"github.com/elastic/beats/v7/libbeat/common/atomic"
	"github.com/elastic/beats/v7/libbeat/logp"
	"github.com/elastic/go-concert/ctxtool"
)

// Family represents the type of connection we're handling
type Family string

const (
	// FamilyUnix represents a unix socket listener
	FamilyUnix Family = "unix"
	// FamilyTCP represents a tcp socket listener
	FamilyTCP Family = "tcp"
)

func (f Family) String() string {
	return strings.ToUpper(string(f))
}

// ListenerFactory returns a net.Listener
type ListenerFactory func() (net.Listener, error)

// Listener represent a generic connected server
type Listener struct {
	Listener        net.Listener
	config          *ListenerConfig
	family          Family
	wg              sync.WaitGroup
	log             *logp.Logger
	ctx             context.Context
	cancel          context.CancelFunc
	clientsCount    atomic.Int
	handlerFactory  HandlerFactory
	listenerFactory ListenerFactory
}

// NewListener creates a new Listener
func NewListener(family Family, location string, handlerFactory HandlerFactory, listenerFactory ListenerFactory, config *ListenerConfig) *Listener {
	return &Listener{
		config:          config,
		family:          family,
		log:             logp.NewLogger(string(family)).With("address", location),
		handlerFactory:  handlerFactory,
		listenerFactory: listenerFactory,
	}
}

// Start listen to the socket.
func (l *Listener) Start() error {
	if err := l.initListen(context.Background()); err != nil {
		return err
	}

<<<<<<< HEAD
	if err := l.initListen(context.Background()); err != nil {
		return err
	}

	l.log.Info("Started listening for " + l.family.String() + " connection")

=======
>>>>>>> 2bd702c5
	l.wg.Add(1)
	go func() {
		defer l.wg.Done()
		l.run()
	}()
	return nil
}

// Run start and run a new TCP listener to receive new data. When a new connection is accepted, the factory is used
// to create a ConnectionHandler. The ConnectionHandler takes the connection as input and handles the data that is
// being received via tha io.Reader. Most clients use the splitHandler which can take a bufio.SplitFunc and parse
// out each message into an appropriate event. The Close() of the ConnectionHandler can be used to clean up the
// connection either by client or server based on need.
func (l *Listener) Run(ctx context.Context) error {
	if err := l.initListen(ctx); err != nil {
		return err
	}

	l.wg.Add(1)
	defer l.wg.Done()
	l.run()
	return nil
}

func (l *Listener) initListen(ctx context.Context) error {
	var err error
	l.Listener, err = l.listenerFactory()
	if err != nil {
		return err
	}

<<<<<<< HEAD
	l.ctx, l.cancel = context.WithCancel(ctx)
	go func() {
		<-l.ctx.Done()
		l.Listener.Close()
	}()
	l.log.Info("Started listening for " + l.family.String() + " connection")
=======
	l.ctx, l.cancel = ctxtool.WithFunc(ctx, func() {
		l.Listener.Close()
	})
>>>>>>> 2bd702c5
	return nil
}

func (l *Listener) run() {
	l.log.Info("Started listening for " + l.family.String() + " connection")

	for {
		conn, err := l.Listener.Accept()
		if err != nil {
			select {
			case <-l.ctx.Done():
				return
			default:
				l.log.Debugw("Can not accept the connection", "error", err)
				continue
			}
		}

		l.wg.Add(1)
		go func() {
			defer logp.Recover("recovering from a " + l.family.String() + " client crash")
			defer l.wg.Done()

			ctx, cancel := ctxtool.WithFunc(l.ctx, func() { conn.Close() })
			defer cancel()

			l.registerHandler()
			defer l.unregisterHandler()

			if l.family == FamilyUnix {
				// unix sockets have an empty `RemoteAddr` value, so no need to capture it
				l.log.Debugw("New client", "total", l.clientsCount.Load())
			} else {
				l.log.Debugw("New client", "remote_address", conn.RemoteAddr(), "total", l.clientsCount.Load())
			}

			handler := l.handlerFactory(*l.config)
			err := handler(ctx, conn)
			if err != nil {
				l.log.Debugw("client error", "error", err)
			}

			defer func() {
				if l.family == FamilyUnix {
					// unix sockets have an empty `RemoteAddr` value, so no need to capture it
					l.log.Debugw("client disconnected", "total", l.clientsCount.Load())
				} else {
					l.log.Debugw("client disconnected", "remote_address", conn.RemoteAddr(), "total", l.clientsCount.Load())
				}
			}()
		}()
	}
}

// Stop stops accepting new incoming connections and Close any active clients
func (l *Listener) Stop() {
	l.log.Info("Stopping" + l.family.String() + "server")
	l.cancel()
	l.wg.Wait()
	l.log.Info(l.family.String() + " server stopped")
}

func (l *Listener) registerHandler() {
	l.clientsCount.Inc()
}

func (l *Listener) unregisterHandler() {
	l.clientsCount.Dec()
}

// SplitFunc allows to create a `bufio.SplitFunc` based on a delimiter provided.
func SplitFunc(lineDelimiter []byte) bufio.SplitFunc {
	ld := []byte(lineDelimiter)
	if bytes.Equal(ld, []byte("\n")) {
		// This will work for most usecases and will also strip \r if present.
		// CustomDelimiter, need to match completely and the delimiter will be completely removed from
		// the returned byte slice
		return bufio.ScanLines
	}
	return FactoryDelimiter(ld)
}<|MERGE_RESOLUTION|>--- conflicted
+++ resolved
@@ -78,15 +78,6 @@
 		return err
 	}
 
-<<<<<<< HEAD
-	if err := l.initListen(context.Background()); err != nil {
-		return err
-	}
-
-	l.log.Info("Started listening for " + l.family.String() + " connection")
-
-=======
->>>>>>> 2bd702c5
 	l.wg.Add(1)
 	go func() {
 		defer l.wg.Done()
@@ -118,18 +109,9 @@
 		return err
 	}
 
-<<<<<<< HEAD
-	l.ctx, l.cancel = context.WithCancel(ctx)
-	go func() {
-		<-l.ctx.Done()
-		l.Listener.Close()
-	}()
-	l.log.Info("Started listening for " + l.family.String() + " connection")
-=======
 	l.ctx, l.cancel = ctxtool.WithFunc(ctx, func() {
 		l.Listener.Close()
 	})
->>>>>>> 2bd702c5
 	return nil
 }
 

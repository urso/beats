// Licensed to Elasticsearch B.V. under one or more contributor
// license agreements. See the NOTICE file distributed with
// this work for additional information regarding copyright
// ownership. Elasticsearch B.V. licenses this file to you under
// the Apache License, Version 2.0 (the "License"); you may
// not use this file except in compliance with the License.
// You may obtain a copy of the License at
//
//     http://www.apache.org/licenses/LICENSE-2.0
//
// Unless required by applicable law or agreed to in writing,
// software distributed under the License is distributed on an
// "AS IS" BASIS, WITHOUT WARRANTIES OR CONDITIONS OF ANY
// KIND, either express or implied.  See the License for the
// specific language governing permissions and limitations
// under the License.

package input_logfile

import (
	"fmt"
	"strings"
	"sync"
	"time"

	"github.com/elastic/beats/v7/libbeat/common/atomic"
	"github.com/elastic/beats/v7/libbeat/common/cleanup"
	"github.com/elastic/beats/v7/libbeat/common/transform/typeconv"
	"github.com/elastic/beats/v7/libbeat/logp"
	"github.com/elastic/beats/v7/libbeat/statestore"
	"github.com/elastic/go-concert"
	"github.com/elastic/go-concert/unison"
)

// sourceStore is a store which can access resources using the Source
// from an input.
type sourceStore struct {
	identifier *sourceIdentifier
	store      *store
}

// store encapsulates the persistent store and the in memory state store, that
// can be ahead of the the persistent store.
// The store lifetime is managed by a reference counter. Once all owners (the
// session, and the resource cleaner) have dropped ownership, backing resources
// will be released and closed.
type store struct {
	log             *logp.Logger
	refCount        concert.RefCount
	persistentStore *statestore.Store
	ephemeralStore  *states
	writer          *updateWriter
}

// states stores resource states in memory. When a cursor for an input is updated,
// it's state is updated first. The entry in the persistent store 'follows' the internal state.
// As long as a resources stored in states is not 'Finished', the in memory
// store is assumed to be ahead (in memory and persistent state are out of
// sync).
type states struct {
	mu    sync.Mutex
	table map[string]*resource
}

// resource holds the in memory state and keeps track of pending updates and inputs collecting
// event for the resource its key.
// A resource is assumed active for as long as at least one input has (or tries
// to) acuired the lock, and as long as there are pending updateOp instances in
// the pipeline not ACKed yet. The key can not gc'ed by the cleaner, as long as the resource is active.
//
// State chagnes and writes to the persistent store are protected using the
// stateMutex, to ensure full consistency between direct writes and updates
// after ACK.
type resource struct {
	// pending counts the number of Inputs and outstanding registry updates.
	// as long as pending is > 0 the resource is in used and must not be garbage collected.
	pending atomic.Uint64

	// current identity version when updated stateMutex must be locked.
	// Pending updates will be discarded if it is increased.
	version, lockedVersion uint

	// lock guarantees only one input create updates for this entry
	lock unison.Mutex

	// key of the resource as used for the registry.
	key string

	// stateMutex is used to lock the resource when it is update/read from
	// multiple go-routines like the ACK handler or the input publishing an
	// event.
	// stateMutex is used to access the fields 'stored', 'state', 'internalInSync' and 'version'.
	stateMutex sync.Mutex

	// stored indicates that the state is available in the registry file. It is false for new entries.
	stored bool
	// invalid indicates if the resource has been marked for deletion, if yes, it cannot be overwritten
	// in the persistent state.
	invalid bool

	activeCursorOperations uint
	internalState          stateInternal

	// cursor states. The cursor holds the state as it is currently known to the
	// persistent store, while pendingCursor contains the most recent update
	// (in-memory state), that still needs to be synced to the persistent store.
	// The pendingCursor is nil if there are no pending updates.
	// When processing update operations on ACKs, the state is applied to cursor
	// first, which is finally written to the persistent store. This ensures that
	// we always write the complete state of the key/value pair.
	cursor             interface{}
	pendingCursorValue interface{}
	pendingUpdate      interface{} // delta value of most recent pending updateOp
	cursorMeta         interface{}
}

type (
	// state represents the full document as it is stored in the registry.
	//
	// The TTL and Update fields are for internal use only.
	//
	// The `Cursor` namespace is used to store the cursor information that are
	// required to continue processing from the last known position. Cursor
	// updates in the registry file are only executed after events have been
	// ACKed by the outputs. Therefore the cursor MUST NOT include any
	// information that are require to identify/track the source we are
	// collecting from.
	state struct {
		TTL     time.Duration
		Updated time.Time
		Cursor  interface{}
		Meta    interface{}
	}

	stateInternal struct {
		TTL     time.Duration
		Updated time.Time
	}
)

// hook into store close for testing purposes
var closeStore = (*store).close

func openStore(log *logp.Logger, statestore StateStore, prefix string) (*store, error) {
	ok := false

	persistentStore, err := statestore.Access()
	if err != nil {
		return nil, err
	}
	defer cleanup.IfNot(&ok, func() { persistentStore.Close() })

	states, err := readStates(log, persistentStore, prefix)
	if err != nil {
		return nil, err
	}

	ok = true
	store := &store{
		log:             log,
		persistentStore: persistentStore,
		ephemeralStore:  states,
	}
	store.writer = newUpdateWriter(store)
	return store, nil

}

func newSourceStore(s *store, identifier *sourceIdentifier) *sourceStore {
	return &sourceStore{
		store:      s,
		identifier: identifier,
	}
}

func (s *sourceStore) FindCursorMeta(src Source, v interface{}) error {
	key := s.identifier.ID(src)
	return s.store.findCursorMeta(key, v)
}

func (s *sourceStore) UpdateMetadata(src Source, v interface{}) error {
	key := s.identifier.ID(src)
	return s.store.updateMetadata(key, v)
}

func (s *sourceStore) Remove(src Source) error {
	key := s.identifier.ID(src)
	return s.store.remove(key)
}

func (s *sourceStore) ResetCursor(src Source, cur interface{}) error {
	key := s.identifier.ID(src)
	return s.store.resetCursor(key, cur)
}

// CleanIf sets the TTL of a resource if the predicate return true.
func (s *sourceStore) CleanIf(pred func(v Value) bool) {
	s.store.ephemeralStore.mu.Lock()
	defer s.store.ephemeralStore.mu.Unlock()

	for key, res := range s.store.ephemeralStore.table {
		if !s.identifier.MatchesInput(key) {
			continue
		}

		if !res.lock.TryLock() {
			continue
		}

		remove := pred(res)
		if remove {
			s.store.UpdateTTL(res, 0)
		}
		res.lock.Unlock()
	}
}

// UpdateIdentifiers copies an existing resource to a new ID and marks the previous one
// for removal.
func (s *sourceStore) UpdateIdentifiers(getNewID func(v Value) (string, interface{})) {
	s.store.ephemeralStore.mu.Lock()
	defer s.store.ephemeralStore.mu.Unlock()

	for key, res := range s.store.ephemeralStore.table {
		if !s.identifier.MatchesInput(key) {
			continue
		}

		if !res.lock.TryLock() {
			continue
		}

		newKey, updatedMeta := getNewID(res)
		if len(newKey) > 0 && res.internalState.TTL > 0 {
			if _, ok := s.store.ephemeralStore.table[newKey]; ok {
				res.lock.Unlock()
				continue
			}

			// Pending updates due to events that have not yet been ACKed
			// are not included in the copy. Collection on
			// the copy start from the last known ACKed position.
			// This might lead to duplicates if configurations are adapted
			// for inputs with the same ID are changed.
			r := res.copyWithNewKey(newKey)
			r.cursorMeta = updatedMeta
			r.stored = false
			s.store.writeState(r)
		}

		res.lock.Unlock()
	}
}

func (s *store) Retain() { s.refCount.Retain() }
func (s *store) Release() {
	if s.refCount.Release() {
		closeStore(s)
	}
}

func (s *store) close() {
	s.writer.Close()
	if err := s.persistentStore.Close(); err != nil {
		s.log.Errorf("Closing registry store did report an error: %+v", err)
	}
}

// Get returns the resource for the key.
// A new shared resource is generated if the key is not known. The generated
// resource is not synced to disk yet.
func (s *store) Get(key string) *resource {
	return s.ephemeralStore.Find(key, true)
}

func (s *store) findCursorMeta(key string, to interface{}) error {
	resource := s.ephemeralStore.Find(key, false)
	if resource == nil {
		return fmt.Errorf("resource '%s' not found", key)
	}
	return typeconv.Convert(to, resource.cursorMeta)
}

// updateMetadata updates the cursor metadata in the persistent store.
func (s *store) updateMetadata(key string, meta interface{}) error {
	resource := s.ephemeralStore.Find(key, true)
	if resource == nil {
		return fmt.Errorf("resource '%s' not found", key)
	}

	resource.cursorMeta = meta

	s.writeState(resource)
	return nil
}

// writeState writes the state to the persistent store.
// WARNING! it does not lock the store or the resource.
func (s *store) writeState(r *resource) {
<<<<<<< HEAD
=======
	if r.invalid {
		return
	}
>>>>>>> 0ac76d89

	err := s.persistentStore.Set(r.key, r.inSyncStateSnapshot())
	if err != nil {
		s.log.Errorf("Failed to update resource fields for '%v'", r.key)
	} else {
		r.stored = true
	}

}

// resetCursor sets the cursor to the value in cur in the persistent store and
// drops all pending cursor operations.
func (s *store) resetCursor(key string, cur interface{}) error {
	r := s.ephemeralStore.Find(key, false)
	if r == nil {
		return fmt.Errorf("resource '%s' not found", key)
	}
	defer r.Release()

	r.stateMutex.Lock()
	defer r.stateMutex.Unlock()

	r.version++
	r.UpdatesReleaseN(r.activeCursorOperations)
	r.activeCursorOperations = 0
	r.pendingCursorValue = nil
	r.pendingUpdate = nil
	typeconv.Convert(&r.cursor, cur)

	s.writeState(r)

	return nil
}

// Removes marks an entry for removal by setting its TTL to zero.
func (s *store) remove(key string) error {
	resource := s.ephemeralStore.Find(key, false)
	if resource == nil {
		return fmt.Errorf("resource '%s' not found", key)
	}
	s.UpdateTTL(resource, 0)
	return nil
}

// UpdateTTL updates the time-to-live of a resource. Inactive resources with expired TTL are subject to removal.
// The TTL value is part of the internal state, and will be written immediately to the persistent store.
// On update the resource its `cursor` state is used, to keep the cursor state in sync with the current known
// on disk store state.
//
// If the TTL of the resource is set to 0, once it is persisted, it is going to be removed from the
// store in the next cleaner run. The resource also gets invalidated to make sure new updates are not
// saved to the registry.
func (s *store) UpdateTTL(resource *resource, ttl time.Duration) {
	resource.stateMutex.Lock()
	defer resource.stateMutex.Unlock()
	if resource.stored && resource.internalState.TTL == ttl {
		return
	}

	resource.internalState.TTL = ttl
	if resource.internalState.Updated.IsZero() {
		resource.internalState.Updated = time.Now()
	}

	s.writeState(resource)

	if resource.isDeleted() {
		// version must be incremented to make sure existing resource
		// instances do not overwrite the removal of the entry
		resource.version++
		// invalidate it after it has been persisted to make sure it cannot
		//be overwritten in the persistent store
		resource.invalid = true
	}
}

// Find returns the resource for a given key. If the key is unknown and create is set to false nil will be returned.
// The resource returned by Find is marked as active. (*resource).Release must be called to mark the resource as inactive again.
func (s *states) Find(key string, create bool) *resource {
	s.mu.Lock()
	defer s.mu.Unlock()

	if resource := s.table[key]; resource != nil && !resource.isDeleted() {
		resource.Retain()
		return resource
	}

	if !create {
		return nil
	}

	// resource is owned by table(session) and input that uses the resource.
	resource := &resource{
		stored: false,
		key:    key,
		lock:   unison.MakeMutex(),
	}
	s.table[key] = resource
	resource.Retain()
	return resource
}

// IsNew returns true if we have no state recorded for the current resource.
func (r *resource) IsNew() bool {
	r.stateMutex.Lock()
	defer r.stateMutex.Unlock()
	return r.pendingCursorValue == nil && r.pendingUpdate == nil && r.cursor == nil
}

func (r *resource) isDeleted() bool {
	return !r.internalState.Updated.IsZero() && r.internalState.TTL == 0
}

// Retain is used to indicate that 'resource' gets an additional 'owner'.
// Owners of an resource can be active inputs or pending update operations
// not yet written to disk.
func (r *resource) Retain() { r.pending.Inc() }

// Release reduced the owner ship counter of the resource.
func (r *resource) Release() { r.pending.Dec() }

// UpdatesReleaseN is used to release ownership of N pending update operations.
func (r *resource) UpdatesReleaseN(n uint) {
	r.pending.Sub(uint64(n))
}

// Finished returns true if the resource is not in use and if there are no pending updates
// that still need to be written to the registry.
func (r *resource) Finished() bool { return r.pending.Load() == 0 }

// UnpackCursor deserializes the in memory state.
func (r *resource) UnpackCursor(to interface{}) error {
	r.stateMutex.Lock()
	defer r.stateMutex.Unlock()
	return typeconv.Convert(to, r.activeCursor())
}

func (r *resource) UnpackCursorMeta(to interface{}) error {
	return typeconv.Convert(to, r.cursorMeta)
}

// syncStateSnapshot returns the current insync state based on already ACKed update operations.
func (r *resource) inSyncStateSnapshot() state {
	return state{
		TTL:     r.internalState.TTL,
		Updated: r.internalState.Updated,
		Cursor:  r.cursor,
		Meta:    r.cursorMeta,
	}
}

func (r *resource) copyInto(dst *resource) {
	r.stateMutex.Lock()
	defer r.stateMutex.Unlock()

	internalState := r.internalState

	// This is required to prevent the cleaner from removing the
	// entry from the registry immediately.
	// It still might be removed if the output is blocked for a long
	// time. If removed the whole file is resent to the output when found/updated.
	internalState.Updated = time.Now()
	dst.stored = r.stored
	dst.internalInSync = true
	dst.internalState = internalState
	dst.activeCursorOperations = r.activeCursorOperations
	dst.cursor = r.cursor
	dst.pendingCursor = nil
	dst.cursorMeta = r.cursorMeta
	dst.lock = unison.MakeMutex()
}

func (r *resource) copyWithNewKey(key string) *resource {
	internalState := r.internalState

	// This is required to prevent the cleaner from removing the
	// entry from the registry immediately.
	// It still might be removed if the output is blocked for a long
	// time. If removed the whole file is resent to the output when found/updated.
	internalState.Updated = time.Now()
	return &resource{
		key:                    key,
		stored:                 r.stored,
		internalState:          internalState,
		activeCursorOperations: r.activeCursorOperations,
		cursor:                 r.cursor,
		pendingCursorValue:     nil,
		pendingUpdate:          nil,
		cursorMeta:             r.cursorMeta,
		lock:                   unison.MakeMutex(),
	}
}

// pendingCursor returns the current published cursor state not yet ACKed.
//
// Note: The stateMutex must be locked when calling pendingCursor.
func (r *resource) pendingCursor() interface{} {
	if r.pendingUpdate != nil {
		var tmp interface{}
		typeconv.Convert(&tmp, &r.cursor)
		typeconv.Convert(&tmp, r.pendingUpdate)
		r.pendingCursorValue = tmp
		r.pendingUpdate = nil
	}
	return r.pendingCursorValue
}

// activeCursor
func (r *resource) activeCursor() interface{} {
	if r.activeCursorOperations != 0 {
		return r.pendingCursor()
	}
	return r.cursor
}

// stateSnapshot returns the current in memory state, that already contains state updates
// not yet ACKed.
func (r *resource) stateSnapshot() state {
	return state{
		TTL:     r.internalState.TTL,
		Updated: r.internalState.Updated,
		Cursor:  r.activeCursor(),
		Meta:    r.cursorMeta,
	}
}

func readStates(log *logp.Logger, store *statestore.Store, prefix string) (*states, error) {
	keyPrefix := prefix + "::"
	states := &states{
		table: map[string]*resource{},
	}

	err := store.Each(func(key string, dec statestore.ValueDecoder) (bool, error) {
		if !strings.HasPrefix(string(key), keyPrefix) {
			return true, nil
		}

		var st state
		if err := dec.Decode(&st); err != nil {
			log.Errorf("Failed to read regisry state for '%v', cursor state will be ignored. Error was: %+v",
				key, err)
			return true, nil
		}

		resource := &resource{
			key:    key,
			stored: true,
			lock:   unison.MakeMutex(),
			internalState: stateInternal{
				TTL:     st.TTL,
				Updated: st.Updated,
			},
			cursor:     st.Cursor,
			cursorMeta: st.Meta,
		}
		states.table[resource.key] = resource

		return true, nil
	})

	if err != nil {
		return nil, err
	}
	return states, nil
}<|MERGE_RESOLUTION|>--- conflicted
+++ resolved
@@ -297,12 +297,9 @@
 // writeState writes the state to the persistent store.
 // WARNING! it does not lock the store or the resource.
 func (s *store) writeState(r *resource) {
-<<<<<<< HEAD
-=======
 	if r.invalid {
 		return
 	}
->>>>>>> 0ac76d89
 
 	err := s.persistentStore.Set(r.key, r.inSyncStateSnapshot())
 	if err != nil {
@@ -466,11 +463,11 @@
 	// time. If removed the whole file is resent to the output when found/updated.
 	internalState.Updated = time.Now()
 	dst.stored = r.stored
-	dst.internalInSync = true
 	dst.internalState = internalState
 	dst.activeCursorOperations = r.activeCursorOperations
 	dst.cursor = r.cursor
-	dst.pendingCursor = nil
+	dst.pendingCursorValue = nil
+	dst.pendingUpdate = nil
 	dst.cursorMeta = r.cursorMeta
 	dst.lock = unison.MakeMutex()
 }
